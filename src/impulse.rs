--- conflicted
+++ resolved
@@ -477,28 +477,6 @@
         assert!(context.no_unhandled_errors());
     }
 
-<<<<<<< HEAD
-    use std::sync::{Arc, Mutex};
-    fn async_delayed_increment(
-        In(AsyncService{ request, .. }): AsyncServiceInput<(Arc<Mutex<u64>>, std::time::Duration)>,
-    ) -> impl std::future::Future<Output=()> {
-        use async_std::future;
-        let start = Instant::now();
-        let mut elapsed = start.elapsed();
-        async move {
-            while elapsed < request.1 {
-                dbg!("Waiting");
-                let never = future::pending::<()>();
-                let timeout = request.1 - elapsed;
-                let _ = future::timeout(timeout, never).await;
-                elapsed = start.elapsed();
-            }
-            *request.0.lock().unwrap() += 1;
-        }
-    }
-
-=======
->>>>>>> 221b8408
     #[derive(Clone, Debug, PartialEq, Eq, Hash)]
     enum TestLabel {
         Test,
@@ -507,7 +485,6 @@
     // TODO(luca) create a proc-macro for this, because library crates can't
     // export proc macros we will need to create a new macros only crate
     impl DeliveryLabel for TestLabel {
-<<<<<<< HEAD
         fn dyn_clone(&self) -> std::boxed::Box<dyn DeliveryLabel> {
             Box::new(self.clone())
         }
@@ -520,109 +497,6 @@
             let ty_id = std::any::TypeId::of::<Self>();
             std::hash::Hash::hash(&ty_id, &mut state);
             std::hash::Hash::hash(self, &mut state);
-        }
-    }
-
-
-    #[test]
-    fn test_instruction_preemption() {
-        let mut context = TestingContext::minimal_plugins();
-        let counter = Arc::new(Mutex::new(0_u64));
-        let service = context.command(|commands| {
-            commands.spawn_service(async_delayed_increment)
-        });
-        let instruction = DeliveryInstructions::new(TestLabel::Test);
-        let preempt = instruction.clone().preempt();
-        let request = (counter.clone(), Duration::from_secs_f64(2.1));
-
-        // Spawn a service that increments the variable
-        let mut promise = context.command(|commands| {
-            commands
-            .request(request.clone(), service.clone().instruct(instruction))
-            .take_response()
-        });
-
-        // Spawn a service that preempts the previous one
-        let mut preempt_promise = context.command(|commands| {
-            commands
-            .request(request.clone(), service.clone().instruct(preempt))
-            .take_response()
-        });
-
-        let conditions = FlushConditions::new()
-            .with_timeout(Duration::from_secs_f64(5.0));
-
-        dbg!(counter.lock().unwrap());
-        assert!(context.run_with_conditions(&mut promise, conditions.clone()));
-        assert!(context.run_with_conditions(&mut preempt_promise, conditions.clone()));
-        assert!(context.no_unhandled_errors());
-        dbg!(counter.lock().unwrap());
-        assert!(*counter.lock().unwrap() == 1);
-
-        // Await both, counter should only have incremented once
-        /*
-
-        let request = WaitRequest {
-            duration: Duration::from_secs_f64(0.01),
-            value: "hello".to_owned(),
-        };
-
-        let conditions = FlushConditions::new()
-            .with_timeout(Duration::from_secs_f64(5.0));
-
-        let mut promise = context.command(|commands| {
-            commands
-            .request(request.clone(), wait.into_async_map())
-            .take_response()
-        });
-
-        assert!(context.run_with_conditions(&mut promise, conditions.clone()));
-        assert!(promise.take().available().is_some_and(|v| v == "hello"));
-        assert!(context.no_unhandled_errors());
-
-        let mut promise = context.command(|commands| {
-            commands
-            .request(request.clone(), wait.into_async_map_once())
-            .take_response()
-        });
-
-        assert!(context.run_with_conditions(&mut promise, conditions.clone()));
-        assert!(promise.take().available().is_some_and(|v| v == "hello"));
-        assert!(context.no_unhandled_errors());
-
-        let mut promise = context.command(|commands| {
-            commands
-            .provide(request.clone())
-            .map_async(wait)
-            .take_response()
-        });
-
-        assert!(context.run_with_conditions(&mut promise, conditions.clone()));
-        assert!(promise.take().available().is_some_and(|v| v == "hello"));
-        assert!(context.no_unhandled_errors());
-
-        let mut promise = context.command(|commands| {
-            commands
-            .provide(request.clone())
-            .map_async(|request| {
-                async move {
-                    let t = Instant::now();
-                    while t.elapsed() < request.duration {
-                        // Busy wait
-                    }
-                    request.value
-                }
-            })
-            .take_response()
-        });
-
-        assert!(context.run_with_conditions(&mut promise, conditions.clone()));
-        assert!(promise.take().available().is_some_and(|v| v == "hello"));
-        assert!(context.no_unhandled_errors());
-        */
-=======
-        fn as_str(&self) -> &'static str {
-            "test"
         }
     }
 
@@ -778,6 +652,5 @@
         assert!(preempter.take().is_available());
         assert_eq!(*counter.lock().unwrap(), expected_count);
         assert!(context.no_unhandled_errors());
->>>>>>> 221b8408
     }
 }